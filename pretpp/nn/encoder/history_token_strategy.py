--- conflicted
+++ resolved
@@ -45,13 +45,9 @@
     return new_x, new_timestamps
 
 
-<<<<<<< HEAD
 def make_ht_attention_mask(length, ht_positions,
                            active_tokens="random", use_ht_mask=None,
                            device=None):
-=======
-def make_ht_attention_mask(length, ht_positions, active_tokens="random", device=None):
->>>>>>> b8558128
     """Make attention mask for history tokens.
 
     Args:
