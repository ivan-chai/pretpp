--- conflicted
+++ resolved
@@ -205,11 +205,7 @@
         apply_probability: The probability of HT usage for each real token.
         token_selection: Either `random`, `last` or `none`.
         predict: The type of tokens used for prediction (`input_tokens`, `history_tokens` or `all`).
-<<<<<<< HEAD
-        batch: Whether to apply individual strategy to each element of the batch or the same for all elements.
-=======
         embedding: Either `end_ht`, `avg_ht`, `avg`, `last`, or `mix_end_ht_avg`.
->>>>>>> b8170ff9
     """
     def __init__(self, n_embd, apply_probability=0.5, token_selection="random",
                  predict="input_tokens", embedding="end_ht"):
@@ -246,26 +242,14 @@
         self.embedding = embedding
         self.device = timestamps.device
 
-<<<<<<< HEAD
-        if not embedding:
+        if not embedding or (self.embedding_type == "avg_ht"):
             self.after_positions = self.select_positions(self.seq_lens)  # (B, R) in [0, L), sorted.
             r = self.after_positions.shape[1]
             self.positions = torch.arange(1, r + 1, device=self.device) + self.after_positions  # (B, R) in [0, L + R), sorted.
-=======
-        if embedding and (self.embedding_type == "avg_ht"):
-            self.apply_to_batch = True
-        else:
-            self.apply_to_batch = not embedding and torch.rand([]) < self.apply_probability
-
-        if self.apply_to_batch:
-            self.after_positions = self.select_positions(self.seq_lens)  # (R) in [0, L), sorted.
-            self.positions = torch.arange(1, len(self.after_positions) + 1, device=self.device) + self.after_positions  # (R) in [0, L + R), sorted.
->>>>>>> b8170ff9
 
             # Precompute indices.
             b, l = timestamps.shape
             d = len(self.token)
-<<<<<<< HEAD
             # Mask with zeros at HT positions.
             self.insert_mask = torch.ones(b, l + r, device=self.device, dtype=torch.long)  # (B, L + R).
             self.insert_mask.scatter_(1, self.positions, 0)  # (B, L + R).
@@ -275,26 +259,12 @@
             self.index = last_input.scatter(1, self.positions, l)  # (B, L + R).
             # Prefix length for each HT token.
             self.prev_input = last_input.take_along_dim(self.positions, 1)  # (B, R).
-            if self.predict == "input_tokens":
+            if (self.predict == "history_tokens") or embedding:
+                self.output_indices = batch_nonzero(1 - self.insert_mask)  # (B, R).
+                self.output_lengths = (self.after_positions < self.seq_lens[:, None]).sum(1)  # (B).
+            elif self.predict == "input_tokens":
                 self.output_indices = batch_nonzero(self.insert_mask)  # (B, L).
                 self.output_lengths = self.seq_lens
-            elif self.predict == "history_tokens":
-                self.output_indices = batch_nonzero(1 - self.insert_mask)  # (B, R).
-                self.output_lengths = (self.after_positions < self.seq_lens[:, None]).sum(1)  # (B).
-=======
-            r = len(self.positions)
-            self.insert_mask = torch.ones(l + r, device=self.device, dtype=torch.long)  # (L + R).
-            self.insert_mask.scatter_(0, self.positions, 0)  # (L + R).
-            last_input = (self.insert_mask.cumsum(0) - 1).clip(min=0)  # (L + R).
-            self.index = last_input.scatter(0, self.positions, l)  # (L + R).
-            self.prev_input = last_input.take_along_dim(self.positions, 0)  # (R).
-            if (self.predict == "history_tokens") or embedding:
-                self.output_indices = (1 - self.insert_mask).nonzero().squeeze(1)  # (L).
-                self.output_lengths = (self.after_positions < self.seq_lens[:, None]).sum(1)  # (B).
-            elif self.predict == "input_tokens":
-                self.output_indices = self.insert_mask.nonzero().squeeze(1)  # (L).
-                self.output_lengths = self.seq_lens
->>>>>>> b8170ff9
             else:
                 assert self.predict == "all"
 
@@ -313,17 +283,8 @@
             if (self.predict in {"input_tokens", "history_tokens"}) or self.embedding:
                 del self.output_indices
                 del self.output_lengths
-<<<<<<< HEAD
             del self.use_ht_mask
         del self.embedding
-
-    def insert_tokens(self, x, timestamps):
-        if self.embedding:
-            return add_token_to_the_end(x, timestamps, self.token.to(x.payload.dtype))
-        else:
-=======
-        del self.embedding
-        del self.apply_to_batch
 
     def insert_tokens(self, x, timestamps):
         if self.embedding and (self.embedding_type != "avg_ht"):
@@ -332,8 +293,7 @@
             else:
                 assert self.embedding_type in {"end_ht", "mix_end_ht_avg"}
                 return add_token_to_the_end(x, timestamps, self.token.to(x.payload.dtype))
-        elif self.apply_to_batch:
->>>>>>> b8170ff9
+        else:
             b, l = x.shape
             d = len(self.token)
             r = len(self.positions)
@@ -352,31 +312,17 @@
             return PaddedBatch(new_x, new_lengths), PaddedBatch(new_timestamps, new_lengths)
 
     def make_attention_mask(self):
-<<<<<<< HEAD
-        if self.embedding:
+        if self.embedding and (self.embedding_type != "avg_ht"):
             return None  # Simple causal mask.
         else:
-            return make_ht_attention_mask(self.length, self.after_positions,
-                                          active_tokens=self.token_selection,
-                                          use_ht_mask=self.use_ht_mask,
-=======
-        if self.apply_to_batch:
             token_selection = "none" if self.embedding else self.token_selection
             return make_ht_attention_mask(self.length, self.after_positions,
                                           active_tokens=token_selection,
->>>>>>> b8170ff9
+                                          use_ht_mask=self.use_ht_mask,
                                           device=self.device)
 
     def extract_outputs(self, x):
         if self.embedding:
-<<<<<<< HEAD
-            return x.payload.take_along_dim((x.seq_lens[:, None, None] - 1).clip(min=0), 1).squeeze(1)  # (B, D).
-        elif self.predict == "all":
-            return x
-        else:
-            assert self.predict in {"input_tokens", "history_tokens"}
-            return PaddedBatch(x.payload.take_along_dim(self.output_indices[:, :, None], 1), self.output_lengths)  # (B, L, D).
-=======
             if self.embedding_type in {"end_ht", "last"}:
                 return self.last_aggregator(x)
             if self.embedding_type == "avg":
@@ -388,12 +334,11 @@
                 return self.avg_aggregator(outputs)
             else:
                 raise ValueError(f"Unknown embedding type: {self.embedding_type}")
-        elif (not self.apply_to_batch) or (self.predict == "all"):
+        elif self.predict == "all":
             return x
         else:
             assert self.predict in {"input_tokens", "history_tokens"}
-            return PaddedBatch(x.payload.take_along_dim(self.output_indices[None, :, None], 1), self.output_lengths)  # (B, L, D).
->>>>>>> b8170ff9
+            return PaddedBatch(x.payload.take_along_dim(self.output_indices[:, :, None], 1), self.output_lengths)  # (B, L, D).
 
 
 class FullHTStrategy(HTStrategyImpl):
@@ -451,20 +396,16 @@
         """
         max_length = lengths.max().item()
         max_tokens = max(1, int(round(self.frequency * max_length)))
-<<<<<<< HEAD
-        return batch_randperm(len(lengths), max_length, device=self.device)[:, :max_tokens].sort(dim=1)[0]  # (B, R) in [0, L), sorted.
-=======
         if self.token_sampling == "uniform":
-            return torch.randperm(max_length, device=self.device)[:max_tokens].sort()[0]  # (R) in [0, L), sorted.
+            return batch_randperm(len(lengths), max_length, device=self.device)[:, :max_tokens].sort(dim=1)[0]  # (B, R) in [0, L), sorted.
         elif self.token_sampling == "bias_end":
             from_length = max_length // 2
-            return from_length + torch.randperm(max_length - from_length, device=self.device)[:max_tokens].sort()[0]  # (R) in [L // 2, L), sorted.
+            return from_length + batch_randperm(len(lengths), max_length - from_length, device=self.device)[:, :max_tokens].sort(dim=1)[0]  # (B, R) in [L // 2, L), sorted.
         elif self.token_sampling == "bias_end_relaxed":
             from_length = lengths.sum().item() // (len(lengths) * 2)  # Mean / 2.
-            return from_length + torch.randperm(max_length - from_length, device=self.device)[:max_tokens].sort()[0]  # (R) in [L // 2, L), sorted.
+            return from_length + batch_randperm(len(lengths), max_length - from_length, device=self.device)[:, :max_tokens].sort(dim=1)[0]  # (B, R) in [L // 2, L), sorted.
         else:
             raise ValueError(f"Unknown sampling type: {self.token_sampling}")
->>>>>>> b8170ff9
 
 
 class FixedHTStrategy(SubsetHTStrategy):
@@ -517,13 +458,8 @@
             return super().insert_tokens(x, timestamps)
 
 
-<<<<<<< HEAD
 class LastHTStrategy(HTStrategyImpl):
     """Insert history token at the end of each sequence.
-=======
-class LastHTStrategy(HTStrategyBase):
-    """Insert history token to the end of each sequence.
->>>>>>> b8170ff9
 
     Args:
         apply_probability: The probability of HT usage for each real token.
@@ -531,7 +467,6 @@
         predict: The type of tokens used for prediction (`input_tokens`, `history_tokens` or `all`).
     """
     def __init__(self, n_embd, predict="input_tokens"):
-<<<<<<< HEAD
         super().__init__(n_embd, apply_probability=1, token_selection="none", predict=predict)
 
     def select_positions(self, lengths):
@@ -543,38 +478,4 @@
         Returns:
             Indices with shape (B, R) in the range [0, L).
         """
-        return (lengths.unsqueeze(1) - 1).clip(min=0)  # (B, 1).
-=======
-        if predict not in {"input_tokens", "history_tokens", "all"}:
-            raise ValueError(f"Unknown prediction mode: {predict}")
-        super().__init__(n_embd)
-        self.predict = predict
-
-    def select(self, timestamps, embedding=False):
-        self.seq_lens = timestamps.seq_lens
-        self.embedding = embedding
-        self.device = timestamps.device
-
-    def clear_state(self):
-        del self.seq_lens
-        del self.embedding
-        del self.device
-
-    def insert_tokens(self, x, timestamps):
-        return add_token_to_the_end(x, timestamps, self.token.to(x.payload.dtype))
-
-    def make_attention_mask(self):
-        return None  # Simple causal mask.
-
-    def extract_outputs(self, x):
-        if self.embedding:
-            return x.payload.take_along_dim((x.seq_lens[:, None, None] - 1).clip(min=0), 1).squeeze(1)  # (B, D).
-        elif self.predict == "history_tokens":
-            payload =  x.payload.take_along_dim((x.seq_lens[:, None, None] - 1).clip(min=0), 1)  # (B, 1, D).
-            return PaddedBatch(payload, torch.ones_like(self.seq_lens))
-        elif self.predict == "input_tokens":
-            return PaddedBatch(x.payload[:, :-1], (x.seq_lens - 1).clip(min=0))
-        else:
-            assert self.predict == "all"
-            return x
->>>>>>> b8170ff9
+        return (lengths.unsqueeze(1) - 1).clip(min=0)  # (B, 1).