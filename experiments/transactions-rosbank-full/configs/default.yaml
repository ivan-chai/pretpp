defaults:
  - downstream@downstream
  - _self_

seed_everything: 42
num_evaluation_seeds: 5

num_classes: 385
num_classes_plus1: 386
max_time_delta: 8
max_duration: 8

rnn_hidden_size: 256
rnn_half_hidden_size: 128
rnn_inference_context: 1200
rnn_inference_context_step: 200

transformer_hidden_size: 256
transformer_heads: 4
transformer_layers: 2
transformer_context: 256
transformer_positions: 600

logger:
  _target_: pytorch_lightning.loggers.WandbLogger
  project: pretpp-rosbank-full
  name: ${name}
  save_dir: lightning_logs
model_path: checkpoints/${name}.ckpt
report: results/${name}.yaml
multiseed_report: results/multiseed_${name}.yaml
downstream_report: results/downstream_${name}.yaml
test_downstream: true

data_module:
  _target_: hotpp.data.HotppDataModule
  fields:
    - labels
    - channel_type
    - currency
    - trx_category
    - log_amount
  batch_size: 128
<<<<<<< HEAD
  #min_length: 64
  max_length: 512
=======
>>>>>>> 4fc0f727
  num_workers: 4
  train_params:
    min_required_length: 2
    max_length: 1200
  global_target_fields: target_flag
  train_path: data/train.parquet
  val_path: data/val.parquet
  test_path: data/test.parquet

metric: null

nohead:
  _target_: pretpp.nn.IdentityHead
  _partial_: true

head:
  _target_: hotpp.nn.Head
  _partial_: true
  hidden_dims: []
  use_batch_norm: true

metric_head:
  _target_: pretpp.nn.MetricHead
  _partial_: true
  hidden_dims: []
  head_params:
    use_batch_norm: true

conditional_head:
  _target_: hotpp.nn.ConditionalHead
  _partial_: true
  hidden_dims: [128]
  use_batch_norm: true

metric_conditional_head:
  _target_: pretpp.nn.MetricConditionalHead
  _partial_: true
  hidden_dims: [128]
  head_params:
    use_batch_norm: true

module:
  seq_encoder:
    _target_: hotpp.nn.RnnEncoder
    embedder:
      _target_: hotpp.nn.Embedder
      embeddings:
        labels:
          in: ${num_classes}
          out: 32
        channel_type:
          in: 7
          out: 8
        currency:
          in: 68
          out: 8
        trx_category:
          in: 11
          out: 8
      numeric_values:
        timestamps: identity
        log_amount: identity
    max_time_delta: ${max_time_delta}
  aggregator:
    _target_: hotpp.nn.MeanAggregator
  optimizer_partial:
    _partial_: true
    _target_: torch.optim.AdamW
    lr: 0.001
    weight_decay: 0.0
  lr_scheduler_partial:
    _partial_: true
    _target_: torch.optim.lr_scheduler.StepLR
    step_size: 10
    gamma: 0.8
  val_metric: ${metric}
  test_metric: ${metric}
  downstream_validation_config: configs/downstream.yaml

trainer:
  accelerator: cuda
  devices: 1
  max_epochs: 120
  enable_checkpointing: true
  precision: 16-mixed
  gradient_clip_val: 1  # Increases training stability.
  check_val_every_n_epoch: 10
  model_selection:
    metric: val/downstream
    mode: max<|MERGE_RESOLUTION|>--- conflicted
+++ resolved
@@ -41,11 +41,7 @@
     - trx_category
     - log_amount
   batch_size: 128
-<<<<<<< HEAD
-  #min_length: 64
   max_length: 512
-=======
->>>>>>> 4fc0f727
   num_workers: 4
   train_params:
     min_required_length: 2
